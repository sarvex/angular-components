--- conflicted
+++ resolved
@@ -1,5 +1,8 @@
-<<<<<<< HEAD
 export declare type DateFilterFn<D> = (date: D | null) => boolean;
+
+export declare type DatepickerDropdownPositionX = 'start' | 'end';
+
+export declare type DatepickerDropdownPositionY = 'above' | 'below';
 
 export declare class DateRange<D> {
     readonly end: D | null;
@@ -25,11 +28,6 @@
 export declare type ExtractDateTypeFromSelection<T> = T extends DateRange<infer D> ? D : NonNullable<T>;
 
 export declare const MAT_CALENDAR_RANGE_SELECTION_STRATEGY: InjectionToken<MatCalendarRangeSelectionStrategy<any>>;
-=======
-export declare type DatepickerDropdownPositionX = 'start' | 'end';
-
-export declare type DatepickerDropdownPositionY = 'above' | 'below';
->>>>>>> 4136a70c
 
 export declare const MAT_DATEPICKER_SCROLL_STRATEGY: InjectionToken<() => ScrollStrategy>;
 
@@ -182,56 +180,9 @@
 
 export declare type MatCalendarView = 'month' | 'year' | 'multi-year';
 
-<<<<<<< HEAD
 export declare class MatDatepicker<D> extends MatDatepickerBase<MatDatepickerInput<D>, D | null, D> {
     static ɵcmp: i0.ɵɵComponentDefWithMeta<MatDatepicker<any>, "mat-datepicker", ["matDatepicker"], {}, {}, never, never>;
     static ɵfac: i0.ɵɵFactoryDef<MatDatepicker<any>, never>;
-=======
-export declare class MatDatepicker<D> implements OnDestroy, CanColor, OnChanges {
-    _color: ThemePalette;
-    get _dateFilter(): (date: D | null) => boolean;
-    _datepickerInput: MatDatepickerInput<D>;
-    readonly _disabledChange: Subject<boolean>;
-    get _maxDate(): D | null;
-    get _minDate(): D | null;
-    get _selected(): D | null;
-    set _selected(value: D | null);
-    readonly _selectedChanged: Subject<D>;
-    calendarHeaderComponent: ComponentType<any>;
-    closedStream: EventEmitter<void>;
-    get color(): ThemePalette;
-    set color(value: ThemePalette);
-    dateClass: (date: D) => MatCalendarCellCssClasses;
-    get disabled(): boolean;
-    set disabled(value: boolean);
-    id: string;
-    readonly monthSelected: EventEmitter<D>;
-    get opened(): boolean;
-    set opened(value: boolean);
-    openedStream: EventEmitter<void>;
-    panelClass: string | string[];
-    get startAt(): D | null;
-    set startAt(value: D | null);
-    startView: 'month' | 'year' | 'multi-year';
-    get touchUi(): boolean;
-    set touchUi(value: boolean);
-    xPosition: DatepickerDropdownPositionX;
-    yPosition: DatepickerDropdownPositionY;
-    readonly yearSelected: EventEmitter<D>;
-    constructor(_dialog: MatDialog, _overlay: Overlay, _ngZone: NgZone, _viewContainerRef: ViewContainerRef, scrollStrategy: any, _dateAdapter: DateAdapter<D>, _dir: Directionality, _document: any);
-    _registerInput(input: MatDatepickerInput<D>): void;
-    _selectMonth(normalizedMonth: D): void;
-    _selectYear(normalizedYear: D): void;
-    close(): void;
-    ngOnChanges(changes: SimpleChanges): void;
-    ngOnDestroy(): void;
-    open(): void;
-    select(date: D): void;
-    static ngAcceptInputType_disabled: BooleanInput;
-    static ngAcceptInputType_touchUi: BooleanInput;
-    static ɵcmp: i0.ɵɵComponentDefWithMeta<MatDatepicker<any>, "mat-datepicker", ["matDatepicker"], { "calendarHeaderComponent": "calendarHeaderComponent"; "startAt": "startAt"; "startView": "startView"; "color": "color"; "touchUi": "touchUi"; "disabled": "disabled"; "xPosition": "xPosition"; "yPosition": "yPosition"; "panelClass": "panelClass"; "dateClass": "dateClass"; "opened": "opened"; }, { "yearSelected": "yearSelected"; "monthSelected": "monthSelected"; "openedStream": "opened"; "closedStream": "closed"; }, never, never>;
-    static ɵfac: i0.ɵɵFactoryDef<MatDatepicker<any>, [null, null, null, null, null, { optional: true; }, { optional: true; }, { optional: true; }]>;
->>>>>>> 4136a70c
 }
 
 export declare const matDatepickerAnimations: {
@@ -312,11 +263,7 @@
 
 export declare class MatDatepickerModule {
     static ɵinj: i0.ɵɵInjectorDef<MatDatepickerModule>;
-<<<<<<< HEAD
-    static ɵmod: i0.ɵɵNgModuleDefWithMeta<MatDatepickerModule, [typeof i1.MatCalendar, typeof i2.MatCalendarBody, typeof i3.MatDatepicker, typeof i4.MatDatepickerContent, typeof i5.MatDatepickerInput, typeof i6.MatDatepickerToggle, typeof i6.MatDatepickerToggleIcon, typeof i7.MatMonthView, typeof i8.MatYearView, typeof i9.MatMultiYearView, typeof i1.MatCalendarHeader, typeof i10.MatDateRangeInput, typeof i11.MatStartDate, typeof i11.MatEndDate, typeof i12.MatDateRangePicker], [typeof i13.CommonModule, typeof i14.MatButtonModule, typeof i15.MatDialogModule, typeof i16.OverlayModule, typeof i17.A11yModule, typeof i18.PortalModule], [typeof i1.MatCalendar, typeof i2.MatCalendarBody, typeof i3.MatDatepicker, typeof i4.MatDatepickerContent, typeof i5.MatDatepickerInput, typeof i6.MatDatepickerToggle, typeof i6.MatDatepickerToggleIcon, typeof i7.MatMonthView, typeof i8.MatYearView, typeof i9.MatMultiYearView, typeof i1.MatCalendarHeader, typeof i10.MatDateRangeInput, typeof i11.MatStartDate, typeof i11.MatEndDate, typeof i12.MatDateRangePicker]>;
-=======
-    static ɵmod: i0.ɵɵNgModuleDefWithMeta<MatDatepickerModule, [typeof i1.MatCalendar, typeof i2.MatCalendarBody, typeof i3.MatDatepicker, typeof i3.MatDatepickerContent, typeof i4.MatDatepickerInput, typeof i5.MatDatepickerToggle, typeof i5.MatDatepickerToggleIcon, typeof i6.MatMonthView, typeof i7.MatYearView, typeof i8.MatMultiYearView, typeof i1.MatCalendarHeader], [typeof i9.CommonModule, typeof i10.MatButtonModule, typeof i11.MatDialogModule, typeof i12.OverlayModule, typeof i13.A11yModule, typeof i14.PortalModule], [typeof i15.CdkScrollableModule, typeof i1.MatCalendar, typeof i2.MatCalendarBody, typeof i3.MatDatepicker, typeof i3.MatDatepickerContent, typeof i4.MatDatepickerInput, typeof i5.MatDatepickerToggle, typeof i5.MatDatepickerToggleIcon, typeof i6.MatMonthView, typeof i7.MatYearView, typeof i8.MatMultiYearView, typeof i1.MatCalendarHeader]>;
->>>>>>> 4136a70c
+    static ɵmod: i0.ɵɵNgModuleDefWithMeta<MatDatepickerModule, [typeof i1.MatCalendar, typeof i2.MatCalendarBody, typeof i3.MatDatepicker, typeof i4.MatDatepickerContent, typeof i5.MatDatepickerInput, typeof i6.MatDatepickerToggle, typeof i6.MatDatepickerToggleIcon, typeof i7.MatMonthView, typeof i8.MatYearView, typeof i9.MatMultiYearView, typeof i1.MatCalendarHeader, typeof i10.MatDateRangeInput, typeof i11.MatStartDate, typeof i11.MatEndDate, typeof i12.MatDateRangePicker], [typeof i13.CommonModule, typeof i14.MatButtonModule, typeof i15.MatDialogModule, typeof i16.OverlayModule, typeof i17.A11yModule, typeof i18.PortalModule], [typeof i19.CdkScrollableModule, typeof i1.MatCalendar, typeof i2.MatCalendarBody, typeof i3.MatDatepicker, typeof i4.MatDatepickerContent, typeof i5.MatDatepickerInput, typeof i6.MatDatepickerToggle, typeof i6.MatDatepickerToggleIcon, typeof i7.MatMonthView, typeof i8.MatYearView, typeof i9.MatMultiYearView, typeof i1.MatCalendarHeader, typeof i10.MatDateRangeInput, typeof i11.MatStartDate, typeof i11.MatEndDate, typeof i12.MatDateRangePicker]>;
 }
 
 export declare class MatDatepickerToggle<D> implements AfterContentInit, OnChanges, OnDestroy {
